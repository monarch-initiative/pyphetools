--- conflicted
+++ resolved
@@ -4,11 +4,9 @@
 from . import visualization
 from . import validation
 
-<<<<<<< HEAD
+
 __version__ = "0.9.85"
-=======
-__version__ = "0.9.86"
->>>>>>> ff83434f
+
 
 __all__ = [
     "creation",
